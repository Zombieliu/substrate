--- conflicted
+++ resolved
@@ -10,26 +10,16 @@
 [dependencies]
 codec = { package = "parity-scale-codec", version = "1.0.0", default-features = false, features = ["derive"] }
 serde = { version = "1.0.101", optional = true, features = ["derive"] }
-<<<<<<< HEAD
-sp-std = { version = "2.0.0", default-features = false, path = "../std" }
-sp-runtime = { version = "2.0.0", default-features = false, path = "../runtime" }
-sp-core = { version = "2.0.0", path = "../core", default-features = false }
-sp-phragmen-compact = { path = "./compact"}
-
-[dev-dependencies]
-substrate-test-utils = { version = "2.0.0", path = "../../test-utils" }
-sp-io ={ version = "2.0.0", path = "../../primitives/io" }
-rand = "0.7.3"
-sp-phragmen = { path = "." }
-=======
 sp-std = { version = "2.0.0-dev", default-features = false, path = "../std" }
 sp-runtime = { version = "2.0.0-dev", default-features = false, path = "../../primitives/runtime" }
+sp-core = { version = "2.0.0-dev", path = "../core", default-features = false }
+sp-phragmen-compact = { version = "2.0.0-dev", path = "./compact"}
 
 [dev-dependencies]
 substrate-test-utils = { version = "2.0.0-dev", path = "../../test-utils" }
 sp-io ={ version = "2.0.0-dev", path = "../../primitives/io" }
 rand = "0.7.2"
->>>>>>> 2406f796
+sp-phragmen = { path = "." }
 
 [features]
 default = ["std"]
