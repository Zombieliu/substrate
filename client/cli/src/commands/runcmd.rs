--- conflicted
+++ resolved
@@ -243,38 +243,6 @@
 	/// Specify custom keystore path.
 	#[structopt(long = "keystore-path", value_name = "PATH", parse(from_os_str))]
 	pub keystore_path: Option<PathBuf>,
-<<<<<<< HEAD
-=======
-
-	/// Use interactive shell for entering the password used by the keystore.
-	#[structopt(
-		long = "password-interactive",
-		conflicts_with_all = &[ "password", "password-filename" ]
-	)]
-	pub password_interactive: bool,
-
-	/// Password used by the keystore.
-	#[structopt(
-		long = "password",
-		conflicts_with_all = &[ "password-interactive", "password-filename" ]
-	)]
-	pub password: Option<String>,
-
-	/// File that contains the password used by the keystore.
-	#[structopt(
-		long = "password-filename",
-		value_name = "PATH",
-		parse(from_os_str),
-		conflicts_with_all = &[ "password-interactive", "password" ]
-	)]
-	pub password_filename: Option<PathBuf>,
-
-	/// The size of the instances cache for each runtime.
-	///
-	/// The default value is 8 and the values higher than 256 are ignored.
-	#[structopt(long = "max-runtime-instances", default_value = "8")]
-	pub max_runtime_instances: usize,
->>>>>>> f5c6ebf9
 }
 
 impl RunCmd {
