--- conflicted
+++ resolved
@@ -213,14 +213,6 @@
 				let (client, _, import_queue, task_manager) = builder(self.config)?;
 				run_until_exit(self.tokio_runtime, cmd.run(client, import_queue), task_manager)
 			}
-<<<<<<< HEAD
-			Subcommand::ExportState(cmd) => cmd.run(self.config, builder),
-			Subcommand::Revert(cmd) => cmd.run(self.config, builder),
-			Subcommand::PurgeChain(cmd) => cmd.run(self.config),
-			Subcommand::Sign(cmd) => cmd.run(),
-			Subcommand::Verify(cmd) => cmd.run(),
-			Subcommand::Vanity(cmd) => cmd.run(),
-=======
 			Subcommand::Revert(cmd) => {
 				let (client, backend, _, task_manager) = builder(self.config)?;
 				run_until_exit(self.tokio_runtime, cmd.run(client, backend), task_manager)
@@ -230,7 +222,9 @@
 				let (client, _, _, task_manager) = builder(self.config)?;
 				run_until_exit(self.tokio_runtime, cmd.run(client, chain_spec), task_manager)
 			},
->>>>>>> 60e3a693
+			Subcommand::Sign(cmd) => cmd.run(),
+			Subcommand::Verify(cmd) => cmd.run(),
+			Subcommand::Vanity(cmd) => cmd.run()
 		}
 	}
 
