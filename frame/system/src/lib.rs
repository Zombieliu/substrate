--- conflicted
+++ resolved
@@ -132,9 +132,7 @@
 use sp_io::TestExternalities;
 
 pub mod offchain;
-<<<<<<< HEAD
 pub mod extras;
-=======
 #[cfg(test)]
 pub(crate) mod mock;
 
@@ -150,7 +148,6 @@
 };
 // Backward compatible re-export.
 pub use extensions::check_mortality::CheckMortality as CheckEra;
->>>>>>> 60e3a693
 
 /// Compute the trie root of a list of extrinsics.
 pub fn extrinsics_root<H: Hash, E: codec::Encode>(extrinsics: &[E]) -> H::Output {
