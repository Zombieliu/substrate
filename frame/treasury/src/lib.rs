--- conflicted
+++ resolved
@@ -427,13 +427,8 @@
 		/// The amount held on deposit for placing a tip report.
 		const TipReportDepositBase: BalanceOf<T> = T::TipReportDepositBase::get();
 
-<<<<<<< HEAD
 		/// The amount held on deposit per byte within the tip report reason or bounty description.
 		const DataDepositPerByte: BalanceOf<T> = T::DataDepositPerByte::get();
-=======
-		/// The amount held on deposit per byte within the tip report reason.
-		const TipReportDepositPerByte: BalanceOf<T> = T::TipReportDepositPerByte::get();
->>>>>>> 00768a1f
 
 		/// The treasury's module id, used for deriving its sovereign account ID.
 		const ModuleId: ModuleId = T::ModuleId::get();
