--- conflicted
+++ resolved
@@ -568,13 +568,8 @@
 		/// - Two storage insertions (codecs `O(R)`, `O(T)`), one read `O(1)`.
 		/// - One event.
 		/// # </weight>
-<<<<<<< HEAD
-		#[weight = SimpleDispatchInfo::FixedNormal(150_000_000)]
+		#[weight = 150_000_000]
 		fn tip_new(origin, reason: Vec<u8>, who: T::AccountId, #[compact] tip_value: BalanceOf<T>) {
-=======
-		#[weight = 150_000_000]
-		fn tip_new(origin, reason: Vec<u8>, who: T::AccountId, tip_value: BalanceOf<T>) {
->>>>>>> 999f4832
 			let tipper = ensure_signed(origin)?;
 			ensure!(T::Tippers::contains(&tipper), BadOrigin);
 			let reason_hash = T::Hashing::hash(&reason[..]);
@@ -607,13 +602,8 @@
 		/// - One storage mutation (codec `O(T)`), one storage read `O(1)`.
 		/// - Up to one event.
 		/// # </weight>
-<<<<<<< HEAD
-		#[weight = SimpleDispatchInfo::FixedNormal(50_000_000)]
-		fn tip(origin, hash: T::Hash, #[compact] tip_value: BalanceOf<T>) {
-=======
 		#[weight = 50_000_000]
-		fn tip(origin, hash: T::Hash, tip_value: BalanceOf<T>) {
->>>>>>> 999f4832
+		fn tip(origin, hash: T::Hash,  #[compact] tip_value: BalanceOf<T>) {
 			let tipper = ensure_signed(origin)?;
 			ensure!(T::Tippers::contains(&tipper), BadOrigin);
 
