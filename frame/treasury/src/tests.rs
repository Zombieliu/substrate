--- conflicted
+++ resolved
@@ -154,15 +154,12 @@
 	type ProposalBondMinimum = ProposalBondMinimum;
 	type SpendPeriod = SpendPeriod;
 	type Burn = Burn;
-<<<<<<< HEAD
 	type BountyDepositBase = BountyDepositBase;
 	type BountyDepositPayoutDelay = BountyDepositPayoutDelay;
 	type BountyValueMinimum = BountyValueMinimum;
 	type BountyDuration = BountyDuration;
 	type MaximumReasonLength = MaximumReasonLength;
-=======
 	type WeightInfo = ();
->>>>>>> b9d96fab
 }
 type System = frame_system::Module<Test>;
 type Balances = pallet_balances::Module<Test>;
